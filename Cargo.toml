--- conflicted
+++ resolved
@@ -12,7 +12,15 @@
 categories = []
 
 [dependencies]
-file-format = { version = "0.23.0", features = ["reader-asf", "reader-ebml", "reader-mp4", "reader-rm", "reader-txt", "reader-xml", "serde"] }
+file-format = { version = "0.23.0", features = [
+    "reader-asf",
+    "reader-ebml",
+    "reader-mp4",
+    "reader-rm",
+    "reader-txt",
+    "reader-xml",
+    "serde",
+] }
 lofty = "0.18.2"
 serde = { version = "1.0.195", features = ["derive"] }
 walkdir = "2.4.0"
@@ -37,9 +45,6 @@
 deunicode = "1.4.2"
 opener = { version = "0.7.0", features = ["reveal"] }
 tempfile = "3.10.1"
-<<<<<<< HEAD
 listenbrainz = "0.7.0"
 discord-rpc-client = "0.4.0"
-=======
-nestify = "0.3.3"
->>>>>>> f02f5bca
+nestify = "0.3.3"