--- conflicted
+++ resolved
@@ -1,9 +1,9 @@
-use uuid::Uuid;
 use crate::music_storage::library::{MusicLibrary, Song, URI};
 use std::{
     error::Error,
-    sync::{Arc, RwLock}
+    sync::{Arc, RwLock},
 };
+use uuid::Uuid;
 
 use thiserror::Error;
 
@@ -12,8 +12,7 @@
     #[error("Index out of bounds! Index {0} is over len {1}")]
     OutOfBounds(usize, usize),
     #[error("The Queue is empty!")]
-    EmptyQueue
-
+    EmptyQueue,
 }
 
 #[derive(Debug, PartialEq, Clone, Copy)]
@@ -24,57 +23,6 @@
     NoState,
 }
 
-<<<<<<< HEAD
-=======
-#[derive(Debug, Clone, PartialEq)]
-#[non_exhaustive]
-pub enum QueueItemType<'a> {
-    Song(Uuid),
-    ExternalSong(URI),
-    Album{
-        album: Album<'a>,
-        shuffled: bool,
-        order: Option<Vec<Uuid>>,
-        // disc #, track #
-        current: (i32, i32)
-    },
-    Playlist {
-        uuid: Uuid,
-        shuffled: bool,
-        order: Option<Vec<Uuid>>,
-        current: Uuid
-    },
-    None,
-    Test
-}
-
-impl QueueItemType<'_> {
-    fn get_uri(&self, lib: Arc<RwLock<MusicLibrary>>) -> Option<URI> {
-        use QueueItemType::*;
-
-        let lib = lib.read().unwrap();
-        match self {
-            Song(uuid) => {
-                if let Some((song, _))  = lib.query_uuid(uuid) {
-                    Some(song.primary_uri().unwrap().0.clone()) // TODO: error handle these better
-                }else {
-                    Option::None
-                }
-            },
-            Album{album, shuffled, current: (disc, index), ..} => {
-                if !shuffled {
-                    Some(album.track(*disc as usize, *index as usize).unwrap().primary_uri().unwrap().0.clone())
-                }else {
-                    todo!()
-                }
-            },
-            ExternalSong(uri) => { Some(uri.clone()) },
-            _ => { Option::None }
-        }
-    }
-}
-
->>>>>>> f02f5bca
 // TODO: move this to a different location to be used elsewhere
 #[derive(Debug, Clone, PartialEq)]
 #[non_exhaustive]
@@ -83,7 +31,7 @@
     Library,
     Playlist(Uuid),
     File,
-    Custom
+    Custom,
 }
 
 #[derive(Debug, Clone, PartialEq)]
@@ -92,7 +40,7 @@
     pub(super) item: Song,
     pub(super) state: QueueState,
     pub(super) source: PlayerLocation,
-    pub(super) by_human: bool
+    pub(super) by_human: bool,
 }
 impl From<Song> for QueueItem {
     fn from(song: Song) -> Self {
@@ -100,41 +48,46 @@
             item: song,
             state: QueueState::NoState,
             source: PlayerLocation::Library,
-            by_human: false
-        }
-    }
-}
-
+            by_human: false,
+        }
+    }
+}
 
 #[derive(Debug)]
 pub struct Queue {
     pub items: Vec<QueueItem>,
     pub played: Vec<QueueItem>,
     pub loop_: bool,
-    pub shuffle: bool
+    pub shuffle: bool,
 }
 
 impl Queue {
     fn has_addhere(&self) -> bool {
         for item in &self.items {
             if item.state == QueueState::AddHere {
-                return true
+                return true;
             }
         }
         false
     }
 
     fn dbg_items(&self) {
-        dbg!(self.items.iter().map(|item| item.item.clone() ).collect::<Vec<Song>>(), self.items.len());
+        dbg!(
+            self.items
+                .iter()
+                .map(|item| item.item.clone())
+                .collect::<Vec<Song>>(),
+            self.items.len()
+        );
     }
 
     pub fn new() -> Self {
         //TODO: Make the queue take settings from config/state if applicable
         Queue {
-        items: Vec::new(),
-        played: Vec::new(),
-        loop_: false,
-        shuffle: false,
+            items: Vec::new(),
+            played: Vec::new(),
+            loop_: false,
+            shuffle: false,
         }
     }
 
@@ -147,22 +100,30 @@
     pub fn add_item(&mut self, item: Song, source: PlayerLocation, by_human: bool) {
         let mut i: usize = 0;
 
-        self.items = self.items.iter().enumerate().map(|(j, item_)| {
-            let mut item_ = item_.to_owned();
-            // get the index of the current AddHere item and give it to i
-            if item_.state == QueueState::AddHere {
-                i = j;
-                item_.state = QueueState::NoState;
-            }
-            item_
-        }).collect::<Vec<QueueItem>>();
-
-        self.items.insert(i + if self.items.is_empty() { 0 } else { 1 }, QueueItem {
-            item,
-            state: QueueState::AddHere,
-            source,
-            by_human
-        });
+        self.items = self
+            .items
+            .iter()
+            .enumerate()
+            .map(|(j, item_)| {
+                let mut item_ = item_.to_owned();
+                // get the index of the current AddHere item and give it to i
+                if item_.state == QueueState::AddHere {
+                    i = j;
+                    item_.state = QueueState::NoState;
+                }
+                item_
+            })
+            .collect::<Vec<QueueItem>>();
+
+        self.items.insert(
+            i + if self.items.is_empty() { 0 } else { 1 },
+            QueueItem {
+                item,
+                state: QueueState::AddHere,
+                source,
+                by_human,
+            },
+        );
     }
 
     pub fn add_item_next(&mut self, item: Song, source: PlayerLocation) {
@@ -173,19 +134,23 @@
             (if empty { 0 } else { 1 }),
             QueueItem {
                 item,
-                state: if (self.items.get(1).is_none() || !self.has_addhere() && self.items.get(1).is_some()) || empty { AddHere } else { NoState },
+                state: if (self.items.get(1).is_none()
+                    || !self.has_addhere() && self.items.get(1).is_some())
+                    || empty
+                {
+                    AddHere
+                } else {
+                    NoState
+                },
                 source,
-                by_human: true
-            }
+                by_human: true,
+            },
         )
     }
 
-    pub fn add_multi(&mut self, items: Vec<Song>, source: PlayerLocation, by_human: bool) {
-
-    }
+    pub fn add_multi(&mut self, items: Vec<Song>, source: PlayerLocation, by_human: bool) {}
 
     pub fn remove_item(&mut self, remove_index: usize) -> Result<(), QueueError> {
-
         // dbg!(/*&remove_index, self.current_index(), &index,*/ &self.items[remove_index]);
 
         if remove_index < self.items.len() {
@@ -196,7 +161,7 @@
             self.items[remove_index].state = QueueState::NoState;
             self.items.remove(remove_index);
             Ok(())
-        }else {
+        } else {
             Err(QueueError::EmptyQueue)
         }
     }
@@ -211,11 +176,11 @@
 
         if !empty && index < self.items.len() {
             let i = self.items[index].clone();
-            self.items.retain(|item| *item == i );
+            self.items.retain(|item| *item == i);
             self.items[0].state = AddHere;
-        }else if empty {
+        } else if empty {
             return Err("Queue is empty!".into());
-        }else {
+        } else {
             return Err("index out of bounds!".into());
         }
         Ok(())
@@ -230,17 +195,19 @@
         self.played.clear();
     }
 
-
     // TODO: uh, fix this?
     fn move_to(&mut self, index: usize) -> Result<(), QueueError> {
         use QueueState::*;
 
         let empty = self.items.is_empty();
 
-        let index = if !empty { index } else { return Err(QueueError::EmptyQueue); };
+        let index = if !empty {
+            index
+        } else {
+            return Err(QueueError::EmptyQueue);
+        };
 
         if !empty && index < self.items.len() {
-
             let to_item = self.items[index].clone();
 
             loop {
@@ -252,16 +219,18 @@
                         self.items[1].state = AddHere;
                     }
                     if let Err(e) = self.remove_item(0) {
-                        dbg!(&e); self.dbg_items(); return Err(e);
+                        dbg!(&e);
+                        self.dbg_items();
+                        return Err(e);
                     }
                 // dbg!(&to_item.item, &self.items[ind].item);
-                }else if empty {
+                } else if empty {
                     return Err(QueueError::EmptyQueue);
-                }else {
+                } else {
                     break;
                 }
             }
-        }else {
+        } else {
             return Err(QueueError::EmptyQueue);
         }
         Ok(())
@@ -281,47 +250,15 @@
 
     #[allow(clippy::should_implement_trait)]
     pub fn next(&mut self) -> Result<&QueueItem, Box<dyn Error>> {
-
         if self.items.is_empty() {
             if self.loop_ {
                 return Err(QueueError::EmptyQueue.into()); // TODO: add function to loop the queue
-            }else {
+            } else {
                 return Err(QueueError::EmptyQueue.into());
             }
         }
         // TODO: add an algorithm to detect if the song should be skipped
         let item = self.items[0].clone();
-<<<<<<< HEAD
-
-=======
-        let uri: URI = match &self.items[1].item {
-            QueueItemType::Song(uuid) => {
-                match &lib.read().unwrap().query_uuid(uuid) {
-                    Some(song) => song.0.primary_uri()?.0.clone(),
-                    None => return Err("Uuid does not exist!".into()),
-                }
-            },
-            QueueItemType::Album { album, current, ..} => {
-                let (disc, track) = (current.0 as usize, current.1 as usize);
-                match album.track(disc, track) {
-                    Some(track) => track.primary_uri()?.0.clone(),
-                    None => return Err(format!("Track in Album {} at disc {} track {} does not exist!", album.title(), disc, track).into())
-                }
-            },
-            QueueItemType::Playlist { current, .. } => {
-                // TODO:  Refactor later for  multiple URIs
-                match &lib.read().unwrap().query_uuid(current) {
-                    Some(song) => song.0.primary_uri()?.0.clone(),
-                    None => return Err("Uuid does not exist!".into()),
-                }
-            },
-            _ => todo!()
-        };
-        if !self.player.is_paused() {
-            self.player.enqueue_next(&uri)?;
-            self.player.play()?
-        }
->>>>>>> f02f5bca
         if self.items[0].state == QueueState::AddHere || !self.has_addhere() {
             self.items[1].state = QueueState::AddHere;
         }
