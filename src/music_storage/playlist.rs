--- conflicted
+++ resolved
@@ -1,34 +1,28 @@
-<<<<<<< HEAD
-use std::{fs::File, io::Read, path:: PathBuf, sync::{Arc, RwLock}};
 use std::error::Error;
+use std::{
+    fs::File,
+    io::Read,
+    path::PathBuf,
+    sync::{Arc, RwLock},
+};
 
 use std::time::Duration;
-=======
-use std::{fs::File, io::{Error, Read}, time::Duration};
 
 // use chrono::Duration;
->>>>>>> f02f5bca
+use super::library::{AlbumArt, MusicLibrary, Song, Tag, URI};
 use serde::{Deserialize, Serialize};
 use uuid::Uuid;
-use super::library::{AlbumArt, MusicLibrary, Song, Tag, URI};
 
 use m3u8_rs::{MediaPlaylist, MediaPlaylistType, MediaSegment, Playlist as List2};
 use nestify::nest;
 
-<<<<<<< HEAD
 use rayon::prelude::*;
 
 #[derive(Debug, Clone, Serialize, Deserialize)]
-=======
-#[derive(Debug, Clone, Deserialize, Serialize)]
->>>>>>> f02f5bca
 pub enum SortOrder {
     Manual,
-    Tag(Vec<Tag>)
-}
-<<<<<<< HEAD
-#[derive(Debug, Clone, Serialize, Deserialize)]
-=======
+    Tag(Vec<Tag>),
+}
 
 nest! {
     #[derive(Debug, Clone, Deserialize, Serialize)]*
@@ -52,9 +46,7 @@
     }
 }
 
-
 #[derive(Debug, Clone, Deserialize, Serialize)]
->>>>>>> f02f5bca
 pub struct Playlist {
     uuid: Uuid,
     title: String,
@@ -114,11 +106,16 @@
     //     }
     //     None
     // }
-    pub fn contains_value(&self, tag: &Tag, value: &String, lib: Arc<RwLock<MusicLibrary>>) -> bool {
+    pub fn contains_value(
+        &self,
+        tag: &Tag,
+        value: &String,
+        lib: Arc<RwLock<MusicLibrary>>,
+    ) -> bool {
         let lib = lib.read().unwrap();
         let items = match lib.query_tracks(value, &vec![tag.to_owned()], &vec![tag.to_owned()]) {
             Some(e) => e,
-            None => return false
+            None => return false,
         };
 
         for item in items {
@@ -141,35 +138,35 @@
         super::utils::read_file(PathBuf::from(path))
     }
 
-    pub fn to_m3u8(&mut self, lib: Arc<RwLock<MusicLibrary>>, location: &str) -> Result<(), Box<dyn Error>> {
+    pub fn to_m3u8(
+        &mut self,
+        lib: Arc<RwLock<MusicLibrary>>,
+        location: &str,
+    ) -> Result<(), Box<dyn Error>> {
         let lib = lib.read().unwrap();
-        let seg = self.tracks
+        let seg = self
+            .tracks
             .iter()
-<<<<<<< HEAD
-            .filter_map( |uuid| {
-                    if let Some((track, _)) = lib.query_uuid(uuid) {
-                        if let URI::Local(_) = track.location {
-                            Some(MediaSegment {
-                                uri: track.location.to_string(),
-                                duration: track.duration.as_millis() as f32,
-                                title: track.tags.get_key_value(&Tag::Title).map(|tag| tag.1.into()),
-                                ..Default::default()
-                            })
-                        }else { None }
-                    }else { None }
-=======
-            .map({
-                |track| {
-
-                    MediaSegment {
-                        uri: track.primary_uri().unwrap().0.to_string().into(), // TODO: error handle this better
-                        duration: track.duration.as_millis() as f32,
-                        title: Some(track.tags.get_key_value(&Tag::Title).unwrap().1.into()),
-                        ..Default::default()
+            .filter_map(|uuid| {
+                // TODO: The Unwraps need to be handled here
+                if let Some((track, _)) = lib.query_uuid(uuid) {
+                    if let URI::Local(_) = track.primary_uri().unwrap().0 {
+                        Some(MediaSegment {
+                            uri: track.primary_uri().unwrap().0.to_string(),
+                            duration: track.duration.as_millis() as f32,
+                            title: track
+                                .tags
+                                .get_key_value(&Tag::Title)
+                                .map(|tag| tag.1.into()),
+                            ..Default::default()
+                        })
+                    } else {
+                        None
                     }
->>>>>>> f02f5bca
-                }
-            )
+                } else {
+                    None
+                }
+            })
             .collect::<Vec<MediaSegment>>();
 
         let m3u8 = MediaPlaylist {
@@ -193,7 +190,10 @@
         Ok(())
     }
 
-    pub fn from_m3u8(path: &str, lib: Arc<RwLock<MusicLibrary>>) -> Result<Playlist, Box<dyn Error>> {
+    pub fn from_m3u8(
+        path: &str,
+        lib: Arc<RwLock<MusicLibrary>>,
+    ) -> Result<Playlist, Box<dyn Error>> {
         let mut file = match File::open(path) {
             Ok(file) => file,
             Err(e) => return Err(e.into()),
@@ -209,7 +209,9 @@
         };
 
         match playlist {
-            List2::MasterPlaylist(_) => Err("This is a Master Playlist!\nPlase input a Media Playlist".into()),
+            List2::MasterPlaylist(_) => {
+                Err("This is a Master Playlist!\nPlase input a Media Playlist".into())
+            }
             List2::MediaPlaylist(playlist_) => {
                 let mut uuids = Vec::new();
                 for seg in playlist_.segments {
@@ -218,7 +220,7 @@
 
                     let uuid = if let Some((song, _)) = lib.query_uri(&URI::Local(path_.clone())) {
                         song.uuid
-                    }else {
+                    } else {
                         let song_ = Song::from_file(&path_)?;
                         let uuid = song_.uuid.to_owned();
                         lib.add_song(song_)?;
@@ -230,21 +232,23 @@
 
                 #[cfg(target_family = "windows")]
                 {
-                    playlist.title = path.split("\\")
-                    .last()
-                    .unwrap_or_default()
-                    .strip_suffix(".m3u8")
-                    .unwrap_or_default()
-                    .to_string();
+                    playlist.title = path
+                        .split("\\")
+                        .last()
+                        .unwrap_or_default()
+                        .strip_suffix(".m3u8")
+                        .unwrap_or_default()
+                        .to_string();
                 }
                 #[cfg(target_family = "unix")]
                 {
-                    playlist.title = path.split("/")
-                    .last()
-                    .unwrap_or_default()
-                    .strip_suffix(".m3u8")
-                    .unwrap_or_default()
-                    .to_string();
+                    playlist.title = path
+                        .split("/")
+                        .last()
+                        .unwrap_or_default()
+                        .strip_suffix(".m3u8")
+                        .unwrap_or_default()
+                        .to_string();
                 }
 
                 playlist.set_tracks(uuids);
@@ -252,7 +256,6 @@
             }
         }
     }
-
 
     pub fn out_tracks(&self, lib: Arc<RwLock<MusicLibrary>>) -> (Vec<Song>, Vec<&Uuid>) {
         let lib = lib.read().unwrap();
@@ -262,7 +265,7 @@
         for uuid in &self.tracks {
             if let Some((track, _)) = lib.query_uuid(uuid) {
                 songs.push(track.to_owned());
-            }else {
+            } else {
                 invalid_uuids.push(uuid);
             }
         }
@@ -274,10 +277,12 @@
                 for (i, sort_option) in sort_by.iter().enumerate() {
                     dbg!(&i);
                     let tag_a = match sort_option {
-                        Tag::Field(field_selection) => match a.get_field(field_selection.as_str()) {
-                            Some(field_value) => field_value.to_string(),
-                            None => continue,
-                        },
+                        Tag::Field(field_selection) => {
+                            match a.get_field(field_selection.as_str()) {
+                                Some(field_value) => field_value.to_string(),
+                                None => continue,
+                            }
+                        }
                         _ => match a.get_tag(sort_option) {
                             Some(tag_value) => tag_value.to_owned(),
                             None => continue,
@@ -317,7 +322,6 @@
     }
 }
 
-
 impl Default for Playlist {
     fn default() -> Self {
         Playlist {
@@ -327,11 +331,7 @@
             tracks: Vec::default(),
             sort_order: SortOrder::Manual,
             play_count: 0,
-<<<<<<< HEAD
-            play_time: Duration::from_millis(0),
-=======
             play_time: Duration::from_secs(0),
->>>>>>> f02f5bca
         }
     }
 }
@@ -345,17 +345,20 @@
     fn list_to_m3u8() {
         let (_, lib) = read_config_lib();
         let mut playlist = Playlist::new();
-        let tracks = lib.library.iter().map(|track| track.uuid ).collect();
+        let tracks = lib.library.iter().map(|track| track.uuid).collect();
         playlist.set_tracks(tracks);
 
-        _ = playlist.to_m3u8(Arc::new(RwLock::from(lib)), ".\\test-config\\playlists\\playlist.m3u8");
-    }
-
+        _ = playlist.to_m3u8(
+            Arc::new(RwLock::from(lib)),
+            ".\\test-config\\playlists\\playlist.m3u8",
+        );
+    }
 
     fn m3u8_to_list() -> Playlist {
         let (_, lib) = read_config_lib();
         let arc = Arc::new(RwLock::from(lib));
-        let playlist = Playlist::from_m3u8(".\\test-config\\playlists\\playlist.m3u8", arc).unwrap();
+        let playlist =
+            Playlist::from_m3u8(".\\test-config\\playlists\\playlist.m3u8", arc).unwrap();
 
         playlist.to_file(".\\test-config\\playlists\\playlist");
         dbg!(playlist)
