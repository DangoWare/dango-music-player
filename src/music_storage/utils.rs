use std::fs::{File, self};
use std::io::{BufReader, BufWriter};
use std::path::{Path, PathBuf};
use std::error::Error;
use walkdir::WalkDir;
use file_format::{FileFormat, Kind};
use snap;
use deunicode::deunicode_with_tofu;

use super::library::{AlbumArt, URI};

#[cfg(target_family = "windows")]
use std::os::windows::fs::MetadataExt;

pub(super) fn normalize(input_string: &str) -> String {
    // Normalize the string to latin characters... this needs a lot of work
    let mut normalized = deunicode_with_tofu(input_string, " ");

    // Remove non alphanumeric characters
    normalized.retain(|c| c.is_alphanumeric());
    normalized = normalized.to_ascii_lowercase();

    normalized
}

/// Write any data structure which implements [serde::Serialize]
/// out to a [bincode] encoded file compressed using [snap]
pub(super) fn write_file<T: serde::Serialize, U: std::convert::AsRef<Path>+std::convert::AsRef<std::ffi::OsStr>+Clone>(
    library: T,
    path: U,
) -> Result<(), Box<dyn Error>> {
    // Create a temporary name for writing out
    let mut writer_name = PathBuf::from(&path);
    writer_name.set_extension("tmp");

    // Create a new BufWriter on the file and a snap frame encoder
    let writer = BufWriter::new(File::create(&writer_name)?);
    let mut e = snap::write::FrameEncoder::new(writer);

    // Write out the data
    bincode::serde::encode_into_std_write(
        library,
        &mut e,
        bincode::config::standard()
            .with_little_endian()
            .with_variable_int_encoding(),
    )?;
    fs::rename(writer_name, &path)?;

    Ok(())
}

/// Read a file serialized out with [write_file] and turn it into
/// the desired structure
pub(super) fn read_file<T: for<'de> serde::Deserialize<'de>>(path: PathBuf) -> Result<T, Box<dyn Error>> {
    // Create a new snap reader over the file
    let file_reader = BufReader::new(File::open(path)?);
    let mut d = snap::read::FrameDecoder::new(file_reader);

    // Decode the library from the serialized data into the vec
    let library: T = bincode::serde::decode_from_std_read(
        &mut d,
        bincode::config::standard()
            .with_little_endian()
            .with_variable_int_encoding(),
    )?;

    Ok(library)
}

pub fn find_images(song_path: &Path) -> Result<Vec<AlbumArt>, Box<dyn Error>> {
    let mut images: Vec<AlbumArt> = Vec::new();

    let song_dir = song_path.parent().ok_or("")?;
    for target_file in WalkDir::new(song_dir)
        .follow_links(true)
        .into_iter()
        .filter_map(|e| e.ok())
        .filter(|e| e.depth() < 3) // Don't recurse very deep
    {
<<<<<<< HEAD
        println!("{:?}", target_file);
=======
        // println!("{:?}", target_file);
>>>>>>> 9457c5c9
        let path = target_file.path();
        if !path.is_file() || !path.exists() {
            continue;
        }

        let format = FileFormat::from_file(path)?.kind();
        if format != Kind::Image {
            continue;
<<<<<<< HEAD
=======
        }

        #[cfg(target_family = "windows")]
        if (4 & path.metadata().unwrap().file_attributes()) == 4  {
            continue;
>>>>>>> 9457c5c9
        }

        let image_uri = URI::Local(path.to_path_buf().canonicalize()?);

        images.push(AlbumArt::External(image_uri));
    }

    Ok(images)
}<|MERGE_RESOLUTION|>--- conflicted
+++ resolved
@@ -1,11 +1,11 @@
-use std::fs::{File, self};
+use deunicode::deunicode_with_tofu;
+use file_format::{FileFormat, Kind};
+use snap;
+use std::error::Error;
+use std::fs::{self, File};
 use std::io::{BufReader, BufWriter};
 use std::path::{Path, PathBuf};
-use std::error::Error;
 use walkdir::WalkDir;
-use file_format::{FileFormat, Kind};
-use snap;
-use deunicode::deunicode_with_tofu;
 
 use super::library::{AlbumArt, URI};
 
@@ -25,7 +25,10 @@
 
 /// Write any data structure which implements [serde::Serialize]
 /// out to a [bincode] encoded file compressed using [snap]
-pub(super) fn write_file<T: serde::Serialize, U: std::convert::AsRef<Path>+std::convert::AsRef<std::ffi::OsStr>+Clone>(
+pub(super) fn write_file<
+    T: serde::Serialize,
+    U: std::convert::AsRef<Path> + std::convert::AsRef<std::ffi::OsStr> + Clone,
+>(
     library: T,
     path: U,
 ) -> Result<(), Box<dyn Error>> {
@@ -52,7 +55,9 @@
 
 /// Read a file serialized out with [write_file] and turn it into
 /// the desired structure
-pub(super) fn read_file<T: for<'de> serde::Deserialize<'de>>(path: PathBuf) -> Result<T, Box<dyn Error>> {
+pub(super) fn read_file<T: for<'de> serde::Deserialize<'de>>(
+    path: PathBuf,
+) -> Result<T, Box<dyn Error>> {
     // Create a new snap reader over the file
     let file_reader = BufReader::new(File::open(path)?);
     let mut d = snap::read::FrameDecoder::new(file_reader);
@@ -76,13 +81,10 @@
         .follow_links(true)
         .into_iter()
         .filter_map(|e| e.ok())
-        .filter(|e| e.depth() < 3) // Don't recurse very deep
+        .filter(|e| e.depth() < 3)
+    // Don't recurse very deep
     {
-<<<<<<< HEAD
         println!("{:?}", target_file);
-=======
-        // println!("{:?}", target_file);
->>>>>>> 9457c5c9
         let path = target_file.path();
         if !path.is_file() || !path.exists() {
             continue;
@@ -91,14 +93,11 @@
         let format = FileFormat::from_file(path)?.kind();
         if format != Kind::Image {
             continue;
-<<<<<<< HEAD
-=======
         }
 
         #[cfg(target_family = "windows")]
-        if (4 & path.metadata().unwrap().file_attributes()) == 4  {
+        if (4 & path.metadata().unwrap().file_attributes()) == 4 {
             continue;
->>>>>>> 9457c5c9
         }
 
         let image_uri = URI::Local(path.to_path_buf().canonicalize()?);
