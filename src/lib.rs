pub mod music_storage {
    pub mod library;
    pub mod music_collection;
    pub mod playlist;
    mod utils;
    pub mod db_reader;
}

<<<<<<< HEAD
pub mod music_controller{
    pub mod controller;
}

pub mod music_player;
=======
pub mod music_player;
pub mod config {
    pub mod config;
    pub mod other_settings;
}
>>>>>>> bc75b922
<|MERGE_RESOLUTION|>--- conflicted
+++ resolved
@@ -6,16 +6,12 @@
     pub mod db_reader;
 }
 
-<<<<<<< HEAD
 pub mod music_controller{
     pub mod controller;
 }
 
 pub mod music_player;
-=======
-pub mod music_player;
 pub mod config {
     pub mod config;
     pub mod other_settings;
-}
->>>>>>> bc75b922
+}