--- conflicted
+++ resolved
@@ -11,52 +11,26 @@
 
 function App() {
   const library = useState<JSX.Element[]>();
-<<<<<<< HEAD
 
   const [nowPlaying, setNowPlaying] = useState<JSX.Element>(
     <NowPlaying
       title="Title"
       album="Album"
       artist="Artist"
-=======
-  const [imagePath, setImagePath] = useState<string | null>(null);
-  const [uuid, setUuid] = useState<number>(0);
-
-  // const [artwork, setArtwork] = useState<JSX.Element>();
-
-  const [nowPlaying, setNowPlaying] = useState<JSX.Element>(
-    <NowPlaying
-      title="blank"
-      album="blank"
-      artist="blank"
->>>>>>> 5d252501
       artwork={<></>}
     />
   );
 
   useEffect(() => {
     const unlisten = appWindow.listen<any>("now_playing_change", ({ event, payload }) => {
-<<<<<<< HEAD
         // console.log(event);
-=======
-        console.log(event);
-        setUuid(payload.uuid)
->>>>>>> 5d252501
 
         setNowPlaying(
           <NowPlaying
             title={ payload.tags.TrackTitle }
             album={ payload.tags.AlbumTitle }
             artist={ payload.tags["DISPLAY ARTIST"] }
-<<<<<<< HEAD
             artwork={ <img src={convertFileSrc("abc") + "?" + payload.uuid } id="nowPlayingArtwork" alt="Now Playing Artwork" key={payload.uuid} /> }
-=======
-            artwork={
-              <LI
-                uuid={payload.uuid}
-              />
-            }
->>>>>>> 5d252501
           />
         )
 
@@ -64,10 +38,6 @@
 
     return () => { unlisten.then((f) => f()) }
   }, []);
-<<<<<<< HEAD
-=======
-
->>>>>>> 5d252501
 
   useEffect(() => {
     getConfig();
@@ -228,11 +198,6 @@
 }
 
 function NowPlaying({ title, artist, album, artwork }: NowPlayingProps) {
-<<<<<<< HEAD
-=======
-  // console.log(convertFileSrc("abc"));
-
->>>>>>> 5d252501
   return (
     <section className="nowPlaying">
         { artwork }
@@ -251,21 +216,9 @@
   )
 }
 
-<<<<<<< HEAD
 interface CurrentArtProps {
   uuid: number,
 }
 function CurrentArt({uuid}: CurrentArtProps) {
   return <img src={convertFileSrc("abc") + "?" + uuid } id="nowPlayingArtwork" alt="Now Playing Artwork" key={uuid} />
-=======
-interface LocalImageProps {
-  // setNowPlaying: React.Dispatch<React.SetStateAction<JSX.Element>>,
-  // artwork: JSX.Element,
-  // setArtwork: React.Dispatch<React.SetStateAction<JSX.Element>>,
-  payload: any
-}
-
-function LocalImage({ payload }: LocalImageProps) {
-  ;
->>>>>>> 5d252501
 }