use std::{path::PathBuf, marker::PhantomData};

use crate::music_storage::library::MusicLibrary;

#[derive(Debug, Default)]
struct ConfigLibrary {
    name: String,
    path: PathBuf,
}
#[derive(Debug, Default)]
pub struct Config {
<<<<<<< HEAD
    libraries: Vec<ConfigLibrary>
=======
    pub db_path: Option<PathBuf>,
>>>>>>> c14ab1f0
}

impl Config {
    pub fn new_main() -> Self {
        Config::default()
    }
    //TODO: Add new function for test tube
    pub fn load(&self) {

    }
}<|MERGE_RESOLUTION|>--- conflicted
+++ resolved
@@ -9,11 +9,7 @@
 }
 #[derive(Debug, Default)]
 pub struct Config {
-<<<<<<< HEAD
     libraries: Vec<ConfigLibrary>
-=======
-    pub db_path: Option<PathBuf>,
->>>>>>> c14ab1f0
 }
 
 impl Config {
